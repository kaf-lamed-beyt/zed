--- conflicted
+++ resolved
@@ -9,14 +9,10 @@
     Render, Styled, Task, View, ViewContext, VisualContext, WeakView, WindowContext,
 };
 use persistence::IMAGE_VIEWER;
-<<<<<<< HEAD
 use std::path::PathBuf;
 use theme::Theme;
 use ui::prelude::*;
 
-use file_icons::FileIcons;
-=======
->>>>>>> 91b0ca08
 use project::{image_store::ImageItemEvent, ImageItem, Project, ProjectPath};
 use settings::Settings;
 use theme::Theme;
