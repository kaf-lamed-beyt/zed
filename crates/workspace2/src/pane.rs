--- conflicted
+++ resolved
@@ -2107,7 +2107,6 @@
         v_stack()
             .key_context("Pane")
             .track_focus(&self.focus_handle)
-<<<<<<< HEAD
             .on_focus_in({
                 let this = this.clone();
                 move |event, cx| {
@@ -2120,23 +2119,14 @@
                     this.update(cx, |this, cx| this.focus_out(cx)).ok();
                 }
             })
-            .on_action(cx.listener(|pane: &mut Pane, _: &SplitLeft, cx| {
-                pane.split(SplitDirection::Left, cx)
-            }))
-=======
             .on_action(cx.listener(|pane, _: &SplitLeft, cx| pane.split(SplitDirection::Left, cx)))
             .on_action(cx.listener(|pane, _: &SplitUp, cx| pane.split(SplitDirection::Up, cx)))
->>>>>>> 134f3eb7
             .on_action(
                 cx.listener(|pane, _: &SplitRight, cx| pane.split(SplitDirection::Right, cx)),
             )
-<<<<<<< HEAD
-            .on_action(cx.listener(|pane: &mut Pane, _: &SplitRight, cx| {
-                pane.split(SplitDirection::Right, cx)
-            }))
-            .on_action(cx.listener(|pane: &mut Pane, _: &SplitDown, cx| {
-                pane.split(SplitDirection::Down, cx)
-            }))
+            .on_action(cx.listener(|pane, _: &SplitDown, cx| pane.split(SplitDirection::Down, cx)))
+            .on_action(cx.listener(|pane, _: &GoBack, cx| pane.navigate_backward(cx)))
+            .on_action(cx.listener(|pane, _: &GoForward, cx| pane.navigate_forward(cx)))
             .on_action(cx.listener(Pane::toggle_zoom))
             .on_action(cx.listener(|pane: &mut Pane, action: &ActivateItem, cx| {
                 pane.activate_item(action.0, true, true, cx);
@@ -2184,30 +2174,6 @@
                 pane.close_all_items(action, cx)
                     .map(|task| task.detach_and_log_err(cx));
             }))
-=======
-            .on_action(cx.listener(|pane, _: &SplitDown, cx| pane.split(SplitDirection::Down, cx)))
-            .on_action(cx.listener(|pane, _: &GoBack, cx| pane.navigate_backward(cx)))
-            .on_action(cx.listener(|pane, _: &GoForward, cx| pane.navigate_forward(cx)))
-            //     cx.add_action(Pane::toggle_zoom);
-            //     cx.add_action(|pane: &mut Pane, action: &ActivateItem, cx| {
-            //         pane.activate_item(action.0, true, true, cx);
-            //     });
-            //     cx.add_action(|pane: &mut Pane, _: &ActivateLastItem, cx| {
-            //         pane.activate_item(pane.items.len() - 1, true, true, cx);
-            //     });
-            //     cx.add_action(|pane: &mut Pane, _: &ActivatePrevItem, cx| {
-            //         pane.activate_prev_item(true, cx);
-            //     });
-            //     cx.add_action(|pane: &mut Pane, _: &ActivateNextItem, cx| {
-            //         pane.activate_next_item(true, cx);
-            //     });
-            //     cx.add_async_action(Pane::close_active_item);
-            //     cx.add_async_action(Pane::close_inactive_items);
-            //     cx.add_async_action(Pane::close_clean_items);
-            //     cx.add_async_action(Pane::close_items_to_the_left);
-            //     cx.add_async_action(Pane::close_items_to_the_right);
-            //     cx.add_async_action(Pane::close_all_items);
->>>>>>> 134f3eb7
             .size_full()
             .on_action(
                 cx.listener(|pane: &mut Self, action: &CloseActiveItem, cx| {
