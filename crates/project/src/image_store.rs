--- conflicted
+++ resolved
@@ -6,9 +6,9 @@
 use collections::{hash_map, HashMap, HashSet};
 use futures::{channel::oneshot, StreamExt};
 use gpui::{
-    hash, prelude::*, App, Context, Entity, EventEmitter, Img, Subscription, Task, WeakEntity,
+    hash, prelude::*, App, AsyncAppContext, Context, Entity, EventEmitter, Img, Subscription, Task, WeakEntity
 };
-use image::{ColorType, GenericImageView};
+use image::{ExtendedColorType, GenericImageView, ImageFormat, ImageReader};
 use language::{DiskState, File};
 use rpc::{AnyProtoClient, ErrorExt as _};
 use std::ffi::OsStr;
@@ -33,6 +33,7 @@
     }
 }
 
+#[derive(Debug)]
 pub enum ImageItemEvent {
     ReloadNeeded,
     Reloaded,
@@ -46,75 +47,145 @@
 }
 
 impl EventEmitter<ImageStoreEvent> for ImageStore {}
+
+#[derive(Clone)]
+pub struct ImageItemMeta {
+    pub width: u32,
+    pub height: u32,
+    pub file_size: u64,
+    pub color_type: String,
+    pub format: String,
+}
 
 pub struct ImageItem {
     pub id: ImageId,
     pub file: Arc<dyn File>,
     pub image: Arc<gpui::Image>,
     reload_task: Option<Task<()>>,
-    pub width: Option<u32>,
-    pub height: Option<u32>,
-    pub file_size: Option<u64>,
-    pub color_type: Option<&'static str>,
-}
-
-fn image_color_type_description(color_type: ColorType) -> &'static str {
-    match color_type {
-        ColorType::L8 => "Grayscale (8-bit)",
-        ColorType::La8 => "Grayscale with Alpha (8-bit)",
-        ColorType::Rgba8 => "PNG (32-bit color)",
-        ColorType::Rgb8 => "RGB (24-bit color)",
-        ColorType::Rgb16 => "RGB (48-bit color)",
-        ColorType::Rgba16 => "PNG (64-bit color)",
-        ColorType::L16 => "Grayscale (16-bit)",
-        ColorType::La16 => "Grayscale with Alpha (16-bit)",
-
-        _ => "unknown color type",
+    pub image_meta: Option<ImageItemMeta>,
+}
+
+fn image_color_type_description(color_type: ExtendedColorType) -> String {
+    let (channels, bits_per_channel) = match color_type {
+        ExtendedColorType::L8 => (1, 8),
+        ExtendedColorType::L16 => (1, 16),
+        ExtendedColorType::La8 => (2, 8),
+        ExtendedColorType::La16 => (2, 16),
+        ExtendedColorType::Rgb8 => (3, 8),
+        ExtendedColorType::Rgb16 => (3, 16),
+        ExtendedColorType::Rgba8 => (4, 8),
+        ExtendedColorType::Rgba16 => (4, 16),
+        ExtendedColorType::A8 => (1, 8),
+        ExtendedColorType::Bgr8 => (3, 8),
+        ExtendedColorType::Bgra8 => (4, 8),
+        ExtendedColorType::Cmyk8 => (4, 8),
+
+        _ => (0, 0),
+    };
+
+    if channels == 0 {
+        "unknown color type".to_string()
+    } else {
+        let bits_per_pixel = channels * bits_per_channel;
+        format!("{} channels, {} bits per pixel", channels, bits_per_pixel)
     }
 }
 
 impl ImageItem {
-<<<<<<< HEAD
-    async fn image_info(
-        image: &ImageItem,
-        project: &Project,
-        cx: &AppContext,
-        fs: Arc<dyn fs::Fs>,
-    ) -> Result<(u32, u32, u64, &'static str), String> {
-        let worktree = project
-            .worktree_for_id(image.project_path(cx).worktree_id, cx)
-            .ok_or_else(|| "Could not find worktree for image".to_string())?;
-        let worktree_root = worktree.read(cx).abs_path();
-
-        let path = if image.path().is_absolute() {
-            image.path().to_path_buf()
+    pub async fn image_info(
+        image: Entity<ImageItem>,
+        project: Entity<Project>,
+        cx: &mut AsyncAppContext,
+    ) -> Result<ImageItemMeta> {
+        let project_path = cx
+            .update(|cx| image.read(cx).project_path(cx))
+            .context("Failed to get project path")?;
+
+        let worktree = cx
+            .update(|cx| {
+                project
+                    .read(cx)
+                    .worktree_for_id(project_path.worktree_id, cx)
+            })
+            .context("Failed to get worktree")?
+            .ok_or_else(|| anyhow::anyhow!("Worktree not found"))?;
+
+        let worktree_root = cx
+            .update(|cx| worktree.read(cx).abs_path())
+            .context("Failed to get worktree root path")?;
+
+        let image_path = cx
+            .update(|cx| image.read(cx).path().clone())
+            .context("Failed to get image path")?;
+
+        let path = if image_path.is_absolute() {
+            image_path.to_path_buf()
         } else {
-            worktree_root.join(image.path())
+            worktree_root.join(image_path)
         };
 
         if !path.exists() {
-            return Err(format!("File does not exist at path: {:?}", path));
-        }
-
-        let img = image::open(&path).map_err(|e| format!("Failed to open image: {}", e))?;
-        let dimensions = img.dimensions();
-        let img_color_type = image_color_type_description(img.color());
+            anyhow::bail!("File does not exist at path: {:?}", path);
+        }
+
+        let fs = project
+            .update(cx, |project, _| project.fs().clone())
+            .context("Failed to get filesystem")?;
+
+        let img_bytes = fs
+            .load_bytes(&path)
+            .await
+            .context("Could not load image bytes")?;
+        let img_format = image::guess_format(&img_bytes).context("Could not guess image format")?;
+
+        let img_format_str = match img_format {
+            ImageFormat::Png => "PNG",
+            ImageFormat::Jpeg => "JPEG",
+            ImageFormat::Gif => "GIF",
+            ImageFormat::WebP => "WebP",
+            ImageFormat::Tiff => "TIFF",
+            ImageFormat::Bmp => "BMP",
+            ImageFormat::Ico => "ICO",
+            ImageFormat::Avif => "Avif",
+
+            _ => "Unknown",
+        };
+
+        let path_clone = path.clone();
+        let image_result = smol::unblock(move || ImageReader::open(&path_clone)?.decode()).await?;
+
+        let img = image_result;
+        let dimensions_result = smol::unblock(move || {
+            let dimensions = img.dimensions();
+            let img_color_type = image_color_type_description(img.color().into());
+            Ok::<_, anyhow::Error>((
+                dimensions.0,
+                dimensions.1,
+                img_format_str.to_string(),
+                img_color_type,
+            ))
+        })
+        .await?;
+
+        let (width, height, format, color_type) = dimensions_result;
 
         let file_metadata = fs
             .metadata(path.as_path())
             .await
-            .map_err(|e| format!("Cannot access image data: {}", e))?
-            .ok_or_else(|| "No metadata found".to_string())?;
-
+            .context("Failed to access image data")?
+            .ok_or_else(|| anyhow::anyhow!("No metadata found"))?;
         let file_size = file_metadata.len;
 
-        Ok((dimensions.0, dimensions.1, file_size, img_color_type))
-    }
-
-    pub fn project_path(&self, cx: &AppContext) -> ProjectPath {
-=======
+        Ok(ImageItemMeta {
+            width,
+            height,
+            file_size,
+            format,
+            color_type,
+        })
+    }
+
     pub fn project_path(&self, cx: &App) -> ProjectPath {
->>>>>>> e662e819
         ProjectPath {
             worktree_id: self.file.worktree_id(cx),
             path: self.file.path().clone(),
@@ -125,33 +196,7 @@
         self.file.path()
     }
 
-<<<<<<< HEAD
-    pub async fn load_metadata(
-        &mut self,
-        project: &Project,
-        cx: &AppContext,
-        fs: Arc<dyn fs::Fs>,
-    ) -> Result<(u32, u32, u64, &'static str), String> {
-        match Self::image_info(self, project, cx, fs).await {
-            Ok(metadata) => {
-                self.width = Some(metadata.0);
-                self.height = Some(metadata.1);
-                self.file_size = Some(metadata.2);
-                self.color_type = Some(metadata.3);
-
-                Ok(metadata)
-            }
-            Err(err) => {
-                println!("Failed to load metadata: {}", err);
-                Err(err)
-            }
-        }
-    }
-
-    fn file_updated(&mut self, new_file: Arc<dyn File>, cx: &mut ModelContext<Self>) {
-=======
     fn file_updated(&mut self, new_file: Arc<dyn File>, cx: &mut Context<Self>) {
->>>>>>> e662e819
         let mut file_changed = false;
 
         let old_file = self.file.as_ref();
@@ -207,10 +252,6 @@
     ) -> Option<Task<gpui::Result<Entity<Self>>>> {
         let path = path.clone();
         let project = project.clone();
-<<<<<<< HEAD
-        let ext = path
-            .path
-=======
 
         let worktree_abs_path = project
             .read(cx)
@@ -221,7 +262,6 @@
         // Resolve the file extension from either the worktree path (if it's a single file)
         // or from the project path's subpath.
         let ext = worktree_abs_path
->>>>>>> e662e819
             .extension()
             .or_else(|| path.path.extension())
             .and_then(OsStr::to_str)
@@ -236,26 +276,12 @@
                 let image_model = project
                     .update(&mut cx, |project, cx| project.open_image(path, cx))?
                     .await?;
-
-                let fs = Arc::new(fs::RealFs::default());
-                let project_clone = project.clone();
-
-                if let Ok(()) = image_model.update(&mut cx, |image, cx| {
-                    let project_ref = project_clone.read(cx);
-
-                    if let Ok(metadata) = futures::executor::block_on(image.load_metadata(
-                        &project_ref,
-                        cx,
-                        fs.clone(),
-                    )) {
-                        image.width = Some(metadata.0);
-                        image.height = Some(metadata.1);
-                        image.file_size = Some(metadata.2);
-                        image.color_type = Some(metadata.3);
-                    }
-                }) {
-                    // image metadata should be avialable now
-                }
+                let image_metadata =
+                    Self::image_info(image_model.clone(), project, &mut cx).await?;
+
+                image_model.update(&mut cx, |image_model, _cx| {
+                    image_model.image_meta = Some(image_metadata);
+                })?;
 
                 Ok(image_model)
             }))
@@ -316,7 +342,7 @@
 
 impl ImageStore {
     pub fn local(worktree_store: Entity<WorktreeStore>, cx: &mut Context<Self>) -> Self {
-        let this = cx.weak_entity();
+        let this = cx.weak_model();
         Self {
             state: Box::new(cx.new(|cx| {
                 let subscription = cx.subscribe(
@@ -504,14 +530,15 @@
                 id: cx.entity_id().as_non_zero_u64().into(),
                 file: file.clone(),
                 image,
-                width: None,
-                file_size: None,
-                height: None,
-                color_type: None,
+                // width: None,
+                // file_size: None,
+                // height: None,
+                // color_type: None,
+                image_meta: None,
                 reload_task: None,
             })?;
 
-            let image_id = cx.read_entity(&model, |model, _| model.id)?;
+            let image_id = cx.read_model(&model, |model, _| model.id)?;
 
             this.update(&mut cx, |this, cx| {
                 image_store.update(cx, |image_store, cx| {
